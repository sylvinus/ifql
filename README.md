--- conflicted
+++ resolved
@@ -119,16 +119,11 @@
 Join two time series together on time and the list of `on` keys.
 
 Example:
-```
-<<<<<<< HEAD
-var cpu = select(db: "telegraf").where(exp:{"_measurement" == "cpu" and "_field" == "usage_user"}).range(start: -30m)
-select(db: "telegraf").where(exp:{"_measurement" == "mem" and "_field" == "used_percent"}).range(start: -30m)
-.join(on:["host"], eval:{$ + cpu})
-=======
+
+```
 var cpu = select(db: "telegraf").filter(exp:{"_measurement" == "cpu" and "_field" == "usage_user"}).range(start: -30m)
 select(db: "telegraf").filter(exp:{"_measurement" == "mem" and "_field" == "used_percent"}).range(start: -30m)
-.join(on:["host"], exp:{$ + cpu})
->>>>>>> 1d4dea5e
+.join(on:["host"], eval:{$ + cpu})
 ````
 
 The special identifier `$` represents the current value of the query.  It can
